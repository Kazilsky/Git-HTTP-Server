--- conflicted
+++ resolved
@@ -105,18 +105,8 @@
                 owner_id: row.get(2)?,
                 description: row.get(3)?,
                 is_public: row.get(4)?,
-<<<<<<< HEAD
                 created_at: row.get(5)?
-=======
-                
-                created_at: match DateTime::parse_from_rfc3339(&created_at) {
-                    Ok(dt) => Some(dt.with_timezone(&Utc)),
-                    Err(e) => {
-                        println!("Ошибка при парсинге даты '{}': {:?}", created_at, e);
-                        None
-                    }
-                },
->>>>>>> f9639055
+
             })
         })?;
         
